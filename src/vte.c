--- conflicted
+++ resolved
@@ -133,6 +133,11 @@
 static gboolean process_timeout (gpointer data);
 static gboolean update_timeout (gpointer data);
 static cairo_region_t *vte_cairo_get_clip_region (cairo_t *cr);
+static void vte_terminal_determine_colors_internal(VteTerminal *terminal,
+                                                   const VteCellAttr *attr,
+                                                   gboolean selected,
+                                                   gboolean cursor,
+                                                   guint *pfore, guint *pback);
 
 enum {
     COPY_CLIPBOARD,
@@ -6222,116 +6227,6 @@
 						   TRUE);
 }
 
-static inline void
-swap (guint *a, guint *b)
-{
-	guint tmp;
-	tmp = *a, *a = *b, *b = tmp;
-}
-
-static void
-vte_terminal_determine_colors_internal(VteTerminal *terminal,
-				       const VteCellAttr *attr,
-				       gboolean selected,
-				       gboolean cursor,
-				       guint *pfore, guint *pback)
-{
-	guint fore, back;
-
-	g_assert(attr);
-
-	/* Start with cell colors */
-	fore = attr->fore;
-	back = attr->back;
-
-	/* Reverse-mode switches default fore and back colors */
-	if (G_UNLIKELY (terminal->pvt->screen->reverse_mode)) {
-		if (fore == VTE_DEF_FG)
-			fore = VTE_DEF_BG;
-		if (back == VTE_DEF_BG)
-			back = VTE_DEF_FG;
-	}
-
-	/* Handle bold by using set bold color or brightening */
-	if (attr->bold) {
-		if (fore == VTE_DEF_FG)
-			fore = VTE_BOLD_FG;
-		else if (fore < VTE_LEGACY_COLOR_SET_SIZE) {
-			fore += VTE_COLOR_BRIGHT_OFFSET;
-		}
-	}
-
-	/* Handle half similarly */
-	if (attr->half) {
-		if (fore == VTE_DEF_FG)
-			fore = VTE_DIM_FG;
-		else if ((fore < VTE_LEGACY_COLOR_SET_SIZE))
-			fore = corresponding_dim_index[fore];
-	}
-
-	/* And standout */
-	if (attr->standout) {
-		if (back < VTE_LEGACY_COLOR_SET_SIZE)
-			back += VTE_COLOR_BRIGHT_OFFSET;
-	}
-
-	/* Reverse cell? */
-	if (attr->reverse) {
-		swap (&fore, &back);
-	}
-
-	/* Selection: use hightlight back, or inverse */
-	if (selected) {
-		/* XXX what if hightlight back is same color as current back? */
-		if (terminal->pvt->highlight_color_set)
-			back = VTE_DEF_HL;
-		else
-			swap (&fore, &back);
-	}
-
-	/* Cursor: use cursor back, or inverse */
-	if (cursor) {
-		/* XXX what if cursor back is same color as current back? */
-		if (terminal->pvt->cursor_color_set)
-			back = VTE_CUR_BG;
-		else
-			swap (&fore, &back);
-	}
-
-	/* Invisible? */
-	if (attr->invisible) {
-		fore = back;
-	}
-
-	*pfore = fore;
-	*pback = back;
-}
-
-static inline void
-vte_terminal_determine_colors (VteTerminal *terminal,
-			       const VteCell *cell,
-			       gboolean highlight,
-			       guint *fore, guint *back)
-{
-	return vte_terminal_determine_colors_internal (terminal,
-						       cell ? &cell->attr : &basic_cell.cell.attr,
-						       highlight, FALSE,
-						       fore, back);
-}
-
-static inline void
-vte_terminal_determine_cursor_colors (VteTerminal *terminal,
-				      const VteCell *cell,
-				      gboolean highlight,
-				      guint *fore, guint *back)
-{
-	return vte_terminal_determine_colors_internal (terminal,
-						       cell ? &cell->attr : &basic_cell.cell.attr,
-						       highlight, TRUE,
-						       fore, back);
-}
-
-
 /*
  * Compares the visual attributes of a VteCellAttr for equality, but ignores
  * attributes that tend to change from character to character or are otherwise
@@ -6373,24 +6268,28 @@
 		g_string_prepend(string, "<b>");
 		g_string_append(string, "</b>");
 	}
-	if (attr->fore != VTE_DEF_FG || attr->reverse) {
-		PangoColor *color = &terminal->pvt->palette[fore];
-		gchar *tag = g_strdup_printf(
-			"<font color=\"#%02X%02X%02X\">",
-			color->red >> 8,
-			color->green >> 8,
-			color->blue >> 8);
+	if (attr->fore != VTE_DEFAULT_FG || attr->reverse) {
+		PangoColor color;
+                char *tag;
+
+                vte_terminal_get_rgb_from_index(terminal, attr->fore, &color);
+		tag = g_strdup_printf("<font color=\"#%02X%02X%02X\">",
+                                      color.red >> 8,
+                                      color.green >> 8,
+                                      color.blue >> 8);
 		g_string_prepend(string, tag);
 		g_free(tag);
 		g_string_append(string, "</font>");
 	}
-	if (attr->back != VTE_DEF_BG || attr->reverse) {
-		PangoColor *color = &terminal->pvt->palette[back];
-		gchar *tag = g_strdup_printf(
-			"<span style=\"background-color:#%02X%02X%02X\">",
-			color->red >> 8,
-			color->green >> 8,
-			color->blue >> 8);
+	if (attr->back != VTE_DEFAULT_BG || attr->reverse) {
+		PangoColor color;
+                char *tag;
+
+                vte_terminal_get_rgb_from_index(terminal, attr->back, &color);
+		tag = g_strdup_printf("<span style=\"background-color:#%02X%02X%02X\">",
+                                      color.red >> 8,
+                                      color.green >> 8,
+                                      color.blue >> 8);
 		g_string_prepend(string, tag);
 		g_free(tag);
 		g_string_append(string, "</span>");
@@ -6568,14 +6467,6 @@
 					     G_OBJECT(terminal));
 		gtk_clipboard_set_can_store(clipboard, NULL, 0);
 	}
-}
-
-/* Place the selected text onto the CLIPBOARD clipboard. Do this
- * asynchronously, so that we can suppor the html target as well */
-static void
-vte_terminal_real_copy_clipboard(VteTerminal *terminal)
-{
-	vte_terminal_copy(terminal, VTE_SELECTION_CLIPBOARD);
 }
 
 /* Paste from the given clipboard. */
@@ -8436,11 +8327,8 @@
 vte_terminal_init(VteTerminal *terminal)
 {
 	VteTerminalPrivate *pvt;
-<<<<<<< HEAD
 	GtkStyleContext *context;
-=======
 	GdkDisplay *display;
->>>>>>> 0beed99e
 
 	_vte_debug_print(VTE_DEBUG_LIFECYCLE, "vte_terminal_init()\n");
 
@@ -8528,15 +8416,11 @@
         pvt->scrollback_lines = -1; /* force update in vte_terminal_set_scrollback_lines */
 	vte_terminal_set_scrollback_lines(terminal, VTE_SCROLLBACK_INIT);
 
-<<<<<<< HEAD
-=======
 	/* Selection info. */
-	vte_terminal_set_word_chars(terminal, NULL);
 	display = gtk_widget_get_display(&terminal->widget);
 	pvt->clipboard[VTE_SELECTION_PRIMARY] = gtk_clipboard_get_for_display(display, GDK_SELECTION_PRIMARY);
 	pvt->clipboard[VTE_SELECTION_CLIPBOARD] = gtk_clipboard_get_for_display(display, GDK_SELECTION_CLIPBOARD);
 
->>>>>>> 0beed99e
 	/* Miscellaneous options. */
 	vte_terminal_set_backspace_binding(terminal, VTE_ERASE_AUTO);
 	vte_terminal_set_delete_binding(terminal, VTE_ERASE_AUTO);
@@ -9155,7 +9039,6 @@
 	vte_terminal_background_update(terminal);
 }
 
-<<<<<<< HEAD
 static inline void
 swap (guint *a, guint *b)
 {
@@ -9165,19 +9048,18 @@
 
 static void
 vte_terminal_determine_colors_internal(VteTerminal *terminal,
-				       const VteCell *cell,
+				       const VteCellAttr *attr,
 				       gboolean selected,
 				       gboolean cursor,
 				       guint *pfore, guint *pback)
 {
 	guint fore, back;
 
-	if (!cell)
-		cell = &basic_cell.cell;
+        g_assert(attr);
 
 	/* Start with cell colors */
-	fore = cell->attr.fore;
-	back = cell->attr.back;
+	fore = attr->fore;
+	back = attr->back;
 
 	/* Reverse-mode switches default fore and back colors */
 	if (G_UNLIKELY (terminal->pvt->screen->reverse_mode)) {
@@ -9188,7 +9070,7 @@
 	}
 
 	/* Handle bold by using set bold color or brightening */
-	if (cell->attr.bold) {
+	if (attr->bold) {
 		if (fore == VTE_DEFAULT_FG)
 			fore = VTE_BOLD_FG;
 		else if (fore >= VTE_LEGACY_COLORS_OFFSET && fore < VTE_LEGACY_COLORS_OFFSET + VTE_LEGACY_COLOR_SET_SIZE) {
@@ -9197,7 +9079,7 @@
 	}
 
 	/* Handle half similarly */
-	if (cell->attr.half) {
+	if (attr->half) {
 		if (fore == VTE_DEFAULT_FG)
 			fore = VTE_DIM_FG;
 		else if (fore >= VTE_LEGACY_COLORS_OFFSET && fore < VTE_LEGACY_COLORS_OFFSET + VTE_LEGACY_COLOR_SET_SIZE)
@@ -9205,13 +9087,13 @@
 	}
 
 	/* And standout */
-	if (cell->attr.standout) {
+	if (attr->standout) {
 		if (back >= VTE_LEGACY_COLORS_OFFSET && back < VTE_LEGACY_COLORS_OFFSET + VTE_LEGACY_COLOR_SET_SIZE)
 			back += VTE_COLOR_BRIGHT_OFFSET;
 	}
 
 	/* Reverse cell? */
-	if (cell->attr.reverse) {
+	if (attr->reverse) {
 		swap (&fore, &back);
 	}
 
@@ -9241,7 +9123,7 @@
 	}
 
 	/* Invisible? */
-	if (cell && cell->attr.invisible) {
+	if (attr->invisible) {
 		fore = back;
 	}
 
@@ -9255,7 +9137,7 @@
 			       gboolean highlight,
 			       guint *fore, guint *back)
 {
-	vte_terminal_determine_colors_internal (terminal, cell,
+	vte_terminal_determine_colors_internal (terminal, cell ? &cell->attr : &basic_cell.cell.attr,
 						       highlight, FALSE,
 						       fore, back);
 }
@@ -9266,13 +9148,11 @@
 				      gboolean highlight,
 				      guint *fore, guint *back)
 {
-	vte_terminal_determine_colors_internal (terminal, cell,
+	vte_terminal_determine_colors_internal (terminal, cell ? &cell->attr : &basic_cell.cell.attr,
 						       highlight, TRUE,
 						       fore, back);
 }
 
-=======
->>>>>>> 0beed99e
 /* Check if a unicode character is actually a graphic character we draw
  * ourselves to handle cases where fonts don't have glyphs for them. */
 static gboolean
@@ -12408,7 +12288,6 @@
         g_object_notify (G_OBJECT (terminal), "scroll-on-keystroke");
 }
 
-<<<<<<< HEAD
 /**
  * vte_terminal_set_rewrap_on_resize:
  * @terminal: a #VteTerminal
@@ -12452,20 +12331,14 @@
 	return terminal->pvt->rewrap_on_resize;
 }
 
+/* Place the selected text onto the CLIPBOARD clipboard. Do this
+ * asynchronously, so that we can support the html target as well */
 static void
 vte_terminal_real_copy_clipboard(VteTerminal *terminal)
 {
-	_vte_debug_print(VTE_DEBUG_SELECTION, "Copying to CLIPBOARD.\n");
-	if (terminal->pvt->selection != NULL) {
-		GtkClipboard *clipboard;
-		clipboard = vte_terminal_clipboard_get(terminal,
-						       GDK_SELECTION_CLIPBOARD);
-		gtk_clipboard_set_text(clipboard, terminal->pvt->selection, -1);
-	}
-}
-
-=======
->>>>>>> 0beed99e
+	vte_terminal_copy(terminal, VTE_SELECTION_CLIPBOARD);
+}
+
 /**
  * vte_terminal_copy_clipboard:
  * @terminal: a #VteTerminal
@@ -12509,8 +12382,6 @@
  *
  * Places the selected text in the terminal in the #GDK_SELECTION_PRIMARY
  * selection.
-<<<<<<< HEAD
-=======
  */
 void
 vte_terminal_copy_primary(VteTerminal *terminal)
@@ -12518,295 +12389,6 @@
 	g_return_if_fail(VTE_IS_TERMINAL(terminal));
 	_vte_debug_print(VTE_DEBUG_SELECTION, "Copying to PRIMARY.\n");
 	vte_terminal_copy(terminal, VTE_SELECTION_PRIMARY);
-}
-
-/**
- * vte_terminal_paste_primary:
- * @terminal: a #VteTerminal
- *
- * Sends the contents of the #GDK_SELECTION_PRIMARY selection to the terminal's
- * child.  If necessary, the data is converted from UTF-8 to the terminal's
- * current encoding.  The terminal will call also paste the
- * #GDK_SELECTION_PRIMARY selection when the user clicks with the the second
- * mouse button.
- */
-void
-vte_terminal_paste_primary(VteTerminal *terminal)
-{
-	g_return_if_fail(VTE_IS_TERMINAL(terminal));
-	_vte_debug_print(VTE_DEBUG_SELECTION, "Pasting PRIMARY.\n");
-	vte_terminal_paste(terminal, GDK_SELECTION_PRIMARY);
-}
-
-/**
- * vte_terminal_im_append_menuitems:
- * @terminal: a #VteTerminal
- * @menushell: a GtkMenuShell
- *
- * Appends menu items for various input methods to the given menu.  The
- * user can select one of these items to modify the input method used by
- * the terminal.
- */
-void
-vte_terminal_im_append_menuitems(VteTerminal *terminal, GtkMenuShell *menushell)
-{
-	GtkIMMulticontext *context;
-	g_return_if_fail(VTE_IS_TERMINAL(terminal));
-	g_return_if_fail (gtk_widget_get_realized (&terminal->widget));
-        g_return_if_fail(GTK_IS_MENU_SHELL(menushell));
-	context = GTK_IM_MULTICONTEXT(terminal->pvt->im_context);
-	gtk_im_multicontext_append_menuitems(context, menushell);
-}
-
-/* Set up whatever background we wanted. */
-static gboolean
-vte_terminal_background_update(VteTerminal *terminal)
-{
-	double saturation;
-	const PangoColor *entry;
-	GdkColor color;
-
-	/* If we're not realized yet, don't worry about it, because we get
-	 * called when we realize. */
-	if (! gtk_widget_get_realized (&terminal->widget)) {
-		_vte_debug_print(VTE_DEBUG_MISC,
-				"Can not set background image without "
-				"window.\n");
-		return TRUE;
-	}
-
-	_vte_debug_print(VTE_DEBUG_MISC|VTE_DEBUG_EVENTS,
-			"Updating background image.\n");
-
-	entry = &terminal->pvt->palette[VTE_DEF_BG];
-	_vte_debug_print(VTE_DEBUG_BG,
-			 "Setting background color to (%d, %d, %d, %d).\n",
-			 entry->red, entry->green, entry->blue,
-			 terminal->pvt->bg_opacity);
-
-	/* Set the terminal widget background color since otherwise we
-	 * won't draw it for VTE_BG_SOURCE_NONE. */
-	color.red = entry->red;
-	color.green = entry->green;
-	color.blue = entry->blue;
-	gtk_widget_modify_bg (&terminal->widget, GTK_STATE_NORMAL, &color);
-
-	_vte_draw_set_background_solid (terminal->pvt->draw, 
-					entry->red / 65535.,
-					entry->green / 65535.,
-					entry->blue / 65535.,
-					terminal->pvt->bg_opacity / 65535.);
-
-	/* If we're transparent, and either have no root image or are being
-	 * told to update it, get a new copy of the root window. */
-	saturation = (double) terminal->pvt->bg_saturation;
-	saturation /= VTE_SATURATION_MAX;
-	if (terminal->pvt->bg_transparent) {
-		if (terminal->pvt->root_pixmap_changed_tag == 0) {
-			VteBg *bg;
-
-			/* Connect to background-change events. */
-			bg = vte_bg_get_for_screen (gtk_widget_get_screen (&terminal->widget));
-			terminal->pvt->root_pixmap_changed_tag =
-				g_signal_connect(bg, "root-pixmap-changed",
-					G_CALLBACK(root_pixmap_changed_cb),
-					terminal);
-		}
-
-		_vte_draw_set_background_image(terminal->pvt->draw,
-					       VTE_BG_SOURCE_ROOT,
-					       NULL,
-					       NULL,
-					       &terminal->pvt->bg_tint_color,
-					       saturation);
-	} else
-	if (terminal->pvt->bg_file) {
-		_vte_draw_set_background_image(terminal->pvt->draw,
-					       VTE_BG_SOURCE_FILE,
-					       NULL,
-					       terminal->pvt->bg_file,
-					       &terminal->pvt->bg_tint_color,
-					       saturation);
-	} else
-	if (GDK_IS_PIXBUF(terminal->pvt->bg_pixbuf)) {
-		_vte_draw_set_background_image(terminal->pvt->draw,
-					       VTE_BG_SOURCE_PIXBUF,
-					       terminal->pvt->bg_pixbuf,
-					       NULL,
-					       &terminal->pvt->bg_tint_color,
-					       saturation);
-	} else {
-		_vte_draw_set_background_image(terminal->pvt->draw,
-					       VTE_BG_SOURCE_NONE,
-					       NULL,
-					       NULL,
-					       &terminal->pvt->bg_tint_color,
-					       saturation);
-	}
-
-	/* Note that the update has finished. */
-	terminal->pvt->bg_update_pending = FALSE;
-
-	/* Force a redraw for everything. */
-	_vte_invalidate_all (terminal);
-
-	return FALSE;
-}
-
-/* Queue an update of the background image, to be done as soon as we can
- * get to it.  Just bail if there's already an update pending, so that if
- * opaque move tables to screw us, we don't end up with an insane backlog
- * of updates after the user finishes moving us. */
-static void
-vte_terminal_queue_background_update(VteTerminal *terminal)
-{
-	_vte_debug_print(VTE_DEBUG_EVENTS,
-			"Queued background update.\n");
-	terminal->pvt->bg_update_pending = TRUE;
-	/* force a redraw when convenient */
-	add_update_timeout (terminal);
-}
-
-/**
- * vte_terminal_set_background_saturation:
- * @terminal: a #VteTerminal
- * @saturation: a floating point value between 0.0 and 1.0.
- *
- * If a background image has been set using
- * vte_terminal_set_background_image(),
- * vte_terminal_set_background_image_file(), or
- * vte_terminal_set_background_transparent(), and the saturation value is less
- * than 1.0, the terminal will adjust the colors of the image before drawing
- * the image.  To do so, the terminal will create a copy of the background
- * image (or snapshot of the root window) and modify its pixel values.
- */
-void
-vte_terminal_set_background_saturation(VteTerminal *terminal, double saturation)
-{
-        VteTerminalPrivate *pvt;
-	guint v;
-
-	g_return_if_fail(VTE_IS_TERMINAL(terminal));
-
-        pvt = terminal->pvt;
-
-	v = CLAMP(saturation * VTE_SATURATION_MAX, 0, VTE_SATURATION_MAX);
-        if (v == pvt->bg_saturation)
-                return;
-
-	_vte_debug_print(VTE_DEBUG_MISC,
-			"Setting background saturation to %d/%d.\n",
-			v, VTE_SATURATION_MAX);
-
-        pvt->bg_saturation = v;
-        g_object_notify(G_OBJECT (terminal), "background-saturation");
-
-        vte_terminal_queue_background_update(terminal);
-}
-
-/**
- * vte_terminal_set_background_tint_color:
- * @terminal: a #VteTerminal
- * @color: a color which the terminal background should be tinted to if its
- *   saturation is not 1.0.
- *
- * If a background image has been set using
- * vte_terminal_set_background_image(),
- * vte_terminal_set_background_image_file(), or
- * vte_terminal_set_background_transparent(), and the value set by
- * vte_terminal_set_background_saturation() is less than one, the terminal
- * will adjust the color of the image before drawing the image.  To do so,
- * the terminal will create a copy of the background image (or snapshot of
- * the root window) and modify its pixel values.  The initial tint color
- * is black.
- *
- * Since: 0.11
- */
-void
-vte_terminal_set_background_tint_color(VteTerminal *terminal,
-				       const GdkColor *color)
-{
-        VteTerminalPrivate *pvt;
-	PangoColor *tint;
-
-	g_return_if_fail(VTE_IS_TERMINAL(terminal));
-	g_return_if_fail(color != NULL);
-
-        pvt = terminal->pvt;
-
-	_vte_debug_print(VTE_DEBUG_MISC,
-			"Setting background tint to %d,%d,%d.\n",
-			terminal->pvt->bg_tint_color.red >> 8,
-			terminal->pvt->bg_tint_color.green >> 8,
-			terminal->pvt->bg_tint_color.blue >> 8);
-        tint = &pvt->bg_tint_color;
-	if (color->red == tint->red &&
-            color->green == tint->green &&
-            color->blue == tint->blue)
-                return;
-
-	tint->red = color->red;
-	tint->green = color->green;
-	tint->blue = color->blue;
-
-        g_object_notify(G_OBJECT (terminal), "background-tint-color");
-
-        vte_terminal_queue_background_update(terminal);
-}
-
-/**
- * vte_terminal_set_background_transparent:
- * @terminal: a #VteTerminal
- * @transparent: whether the terminal should fake transparency
- *
- * Sets the terminal's background image to the pixmap stored in the root
- * window, adjusted so that if there are no windows below your application,
- * the widget will appear to be transparent.
- */
-void
-vte_terminal_set_background_transparent(VteTerminal *terminal,
-					gboolean transparent)
-{
-        VteTerminalPrivate *pvt;
-
-	g_return_if_fail(VTE_IS_TERMINAL(terminal));
-
-        pvt = terminal->pvt;
-
-        transparent = transparent != FALSE;
-        if (transparent == pvt->bg_transparent)
-                return;
-
-	_vte_debug_print(VTE_DEBUG_MISC,
-		"Turning background transparency %s.\n",
-			transparent ? "on" : "off");
-		
-	pvt->bg_transparent = transparent;
-        g_object_notify(G_OBJECT (terminal), "background-transparent");
-
-        /* Update the background. */
-        vte_terminal_queue_background_update(terminal);
-}
-
-/**
- * vte_terminal_set_background_image:
- * @terminal: a #VteTerminal
- * @image: (allow-none): a #GdkPixbuf to use, or %NULL to unset the background
- *
- * Sets a background image for the widget.  Text which would otherwise be
- * drawn using the default background color will instead be drawn over the
- * specified image.  If necessary, the image will be tiled to cover the
- * widget's entire visible area. If specified by
- * vte_terminal_set_background_saturation(), the terminal will tint its
- * in-memory copy of the image before applying it to the terminal.
->>>>>>> 0beed99e
- */
-void
-vte_terminal_copy_primary(VteTerminal *terminal)
-{
-	g_return_if_fail(VTE_IS_TERMINAL(terminal));
-	_vte_debug_print(VTE_DEBUG_SELECTION, "Copying to PRIMARY.\n");
-	vte_terminal_copy(terminal, GDK_SELECTION_PRIMARY);
 }
 
 /**
@@ -13199,11 +12781,8 @@
                    gboolean clear_history)
 {
         VteTerminalPrivate *pvt;
-<<<<<<< HEAD
         int i;
-=======
 	VteSelection sel;
->>>>>>> 0beed99e
 
 	g_return_if_fail(VTE_IS_TERMINAL(terminal));
 
@@ -13327,20 +12906,6 @@
 	pvt->selecting = FALSE;
 	pvt->selecting_restart = FALSE;
 	pvt->selecting_had_delta = FALSE;
-<<<<<<< HEAD
-	if (pvt->selection != NULL) {
-		g_free(pvt->selection);
-		pvt->selection = NULL;
-		memset(&pvt->selection_origin, 0,
-		       sizeof(pvt->selection_origin));
-		memset(&pvt->selection_last, 0,
-		       sizeof(pvt->selection_last));
-		memset(&pvt->selection_start, 0,
-		       sizeof(pvt->selection_start));
-		memset(&pvt->selection_end, 0,
-		       sizeof(pvt->selection_end));
-	}
-=======
 	for (sel = VTE_SELECTION_PRIMARY; sel < LAST_VTE_SELECTION; sel++) {
 		if (pvt->selection_text[sel] != NULL) {
 			g_free(pvt->selection_text[sel]);
@@ -13349,15 +12914,15 @@
 			pvt->selection_html[sel] = NULL;
 		}
 	}
-	memset(&pvt->selection_origin, 0,
-	       sizeof(&pvt->selection_origin));
-	memset(&pvt->selection_last, 0,
-	       sizeof(&pvt->selection_last));
-	memset(&pvt->selection_start, 0,
-	       sizeof(&pvt->selection_start));
-	memset(&pvt->selection_end, 0,
-	       sizeof(&pvt->selection_end));
->>>>>>> 0beed99e
+        memset(&pvt->selection_origin, 0,
+               sizeof(pvt->selection_origin));
+        memset(&pvt->selection_last, 0,
+               sizeof(pvt->selection_last));
+        memset(&pvt->selection_start, 0,
+               sizeof(pvt->selection_start));
+        memset(&pvt->selection_end, 0,
+               sizeof(pvt->selection_end));
+
 	/* Reset mouse motion events. */
 	pvt->mouse_tracking_mode = MOUSE_TRACKING_NONE;
 	pvt->mouse_last_button = 0;
